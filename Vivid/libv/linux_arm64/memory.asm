--- conflicted
+++ resolved
@@ -1,6 +1,5 @@
-<<<<<<< HEAD
 //analyze
-=======
+
 // d0: Value
 .global _V15decimal_to_bitsd_rx
 _V15decimal_to_bitsd_rx:
@@ -13,7 +12,6 @@
 fmov d0, x0
 ret
 
->>>>>>> ff8d1104
 // x0: Length
 .global _V17internal_allocatex_rPh
 _V17internal_allocatex_rPh:
