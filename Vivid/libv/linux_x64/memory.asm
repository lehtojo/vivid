--- conflicted
+++ resolved
@@ -1,7 +1,6 @@
-<<<<<<< HEAD
 #analyze
 .intel_syntax noprefix
-=======
+
 # xmm0: Value
 .global _V15decimal_to_bitsd_rx
 _V15decimal_to_bitsd_rx:
@@ -14,7 +13,6 @@
 movq xmm0, rdi
 ret
 
->>>>>>> ff8d1104
 # rcx: Nanoseconds
 .global _V5sleepx
 _V5sleepx:
