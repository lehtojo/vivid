package fi.quanfoxes.Parser.BackEnd;

import fi.quanfoxes.Lexer.FunctionToken;
import fi.quanfoxes.Lexer.NumberToken;
import fi.quanfoxes.Lexer.Token;
import fi.quanfoxes.Lexer.TokenType;
import fi.quanfoxes.Parser.Instruction;
<<<<<<< HEAD
import fi.quanfoxes.Parser.instructions.Mul;
=======
import fi.quanfoxes.Parser.instructions.AddInstruction;
import fi.quanfoxes.Parser.instructions.EnterIntegerAdditionMode;
>>>>>>> a3bafed7

import java.util.List;
import java.util.stream.Stream;

public class IntelProvider {
    public List<Variable> variables;
    public Intell_Backend backend = new Intell_Backend();
    public String opcode = " ";
    public String Repeater = " ";

    public boolean Left_immediate = false;
    public String Destination = " ";
    public String Left_Math = " ";
    public String Left_Number = " ";

    public boolean Right_immediate = false;
    public String Source = " ";
    public String Right_byteSize = " ";
    public String Right_Math = " ";
    public String Right_Number = " ";

<<<<<<< HEAD
    public int eax = 0;
    public int ebx = 0;
    public int ecx = 0;
    public int edx = 0;
    public int esp = 0;
    public int ebp = esp;
    public List<Integer> Stack;
    public List<Integer> Heap;

    public void getNextInstructon(Instruction instruction)
=======
    public void a (List<Instruction> instructions) {

        Stream<Integer> a;

        while (instructions.avalable()) {
            Instruction instruction = instructions.next();

            if (instruction instanceof AddInstruction) {
                AddInstruction add = (AddInstruction)instruction;

                Token source = add.getSource();

                if (source.getType() == TokenType.FUNCTION) {
                    FunctionToken function = (FunctionToken)source;
                    function.getParameters().
                }
            }
        }

    }

    public void Translator(List<Token> tokens)
>>>>>>> a3bafed7
    {
        if (instruction instanceof Mul)
        {
            Mul mul = (Mul) instruction;
            if ()
        }
    }

    public int getFreeRegister()
    {
        if (eax == 0)
        {
            return 0;
        }
        else if (ebx == 0)
        {
            return 1;
        }
        else if (ecx == 0)
        {
            return 2;
        }
        else if (edx == 0)
        {
            return 3;
        }
        else
        {
            return 4;
        }
    }


}<|MERGE_RESOLUTION|>--- conflicted
+++ resolved
@@ -5,12 +5,8 @@
 import fi.quanfoxes.Lexer.Token;
 import fi.quanfoxes.Lexer.TokenType;
 import fi.quanfoxes.Parser.Instruction;
-<<<<<<< HEAD
 import fi.quanfoxes.Parser.instructions.Mul;
-=======
 import fi.quanfoxes.Parser.instructions.AddInstruction;
-import fi.quanfoxes.Parser.instructions.EnterIntegerAdditionMode;
->>>>>>> a3bafed7
 
 import java.util.List;
 import java.util.stream.Stream;
@@ -31,8 +27,6 @@
     public String Right_byteSize = " ";
     public String Right_Math = " ";
     public String Right_Number = " ";
-
-<<<<<<< HEAD
     public int eax = 0;
     public int ebx = 0;
     public int ecx = 0;
@@ -42,38 +36,7 @@
     public List<Integer> Stack;
     public List<Integer> Heap;
 
-    public void getNextInstructon(Instruction instruction)
-=======
-    public void a (List<Instruction> instructions) {
 
-        Stream<Integer> a;
-
-        while (instructions.avalable()) {
-            Instruction instruction = instructions.next();
-
-            if (instruction instanceof AddInstruction) {
-                AddInstruction add = (AddInstruction)instruction;
-
-                Token source = add.getSource();
-
-                if (source.getType() == TokenType.FUNCTION) {
-                    FunctionToken function = (FunctionToken)source;
-                    function.getParameters().
-                }
-            }
-        }
-
-    }
-
-    public void Translator(List<Token> tokens)
->>>>>>> a3bafed7
-    {
-        if (instruction instanceof Mul)
-        {
-            Mul mul = (Mul) instruction;
-            if ()
-        }
-    }
 
     public int getFreeRegister()
     {
