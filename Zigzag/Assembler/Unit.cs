using System.Collections.Generic;
using System.Text;
using System;
using System.Linq;
<<<<<<< HEAD
using System.Globalization;
=======
>>>>>>> c478d12f

public class Lifetime
{
	public int Start { get; set; } = -1;
	public int End { get; set; } = -1;

	public void Reset()
	{
		Start = -1;
		End = -1;
	}
	
	/// <summary>
	/// Returns whether this lifetime is active, that is, whether the lifetime has started but not ended from the specified instruction position's perspective
	/// </summary>
	public bool IsActive(int position)
	{
		return position >= Start && (End == -1 || position <= End);
	}

	/// <summary>
	/// Returns true, if the lifetime is active and is not starting or ending at the specified instruction position, otherwise false
	/// </summary>
	public bool IsOnlyActive(int position)
	{
		return IsActive(position) && Start != position && End != position;
	}

	public bool IsIntersecting(int start, int end)
	{
		var s1 = Start == -1 ? int.MinValue : Start;
		var e1 = End == -1 ? int.MaxValue : End;

		var s2 = start == -1 ? int.MinValue : start;
		var e2 = end == -1 ? int.MaxValue : end;

		return s1 < e2 && e1 > s2;
	}

	public Lifetime Clone()
	{
		return new Lifetime()
		{
			Start = Start,
			End = End
		};
	}

	public override string ToString()
	{
		if (Start == -1 && End == -1)
		{
			return "static";
		}

		return (Start == -1 ? string.Empty : Start.ToString(CultureInfo.InvariantCulture)) + ".." + (End == -1 ? string.Empty : End.ToString(CultureInfo.InvariantCulture));
	}
}

public enum UnitPhase
{
	READ_ONLY_MODE,
	APPEND_MODE,
	BUILD_MODE
}

public class VariableState
{
	public Variable Variable { get; private set; }
	public Register Register { get; private set; }

	public VariableState(Variable variable, Register register)
	{
		Variable = variable;
		Register = register;
	}

	public void Restore(Unit unit)
	{
		if (Register.Handle != null)
		{
			throw new ApplicationException("During state restoration one of the registers was conflicted");
		}

		var current_handle = unit.GetCurrentVariableHandle(Variable);

		if (current_handle != null)
		{
			Register.Handle = current_handle;
			current_handle.Value = new RegisterHandle(Register);
		}
	}
}

public class Unit
{
<<<<<<< HEAD
	public FunctionImplementation Function { get; private set; }
=======
	public bool Optimize = true;

	public FunctionImplementation Function { get; }
>>>>>>> c478d12f

	public List<Register> Registers { get; }
	public List<Register> NonVolatileRegisters { get; }
	public List<Register> VolatileRegisters { get; }
	public List<Register> NonReservedRegisters { get; }
	public List<Register> MediaRegisters { get; }

	public List<Instruction> Instructions { get; } = new List<Instruction>();

	private StringBuilder Builder { get; } = new StringBuilder();
	public Dictionary<LoopNode, SymmetryStartInstruction> Loops { get; } = new Dictionary<LoopNode, SymmetryStartInstruction>();
	public Dictionary<object, string> Constants { get; } = new Dictionary<object, string>();

	private int LabelIndex { get; set; }
	private int StringIndex { get; set; }
	private int ConstantIndex { get; set; }

	public Variable? Self { get; }

	private Instruction? Anchor { get; set; }
	public int Position { get; private set; } = -1;

	public int StackOffset 
	{
		get => Scope?.StackOffset ?? 0;
		set => Scope!.StackOffset = value;
	}

	public Scope? Scope { get; set; }
	private UnitPhase Phase { get; set; } = UnitPhase.READ_ONLY_MODE;

	public Unit(FunctionImplementation function)
	{
		Function = function;

		if (function.Metadata?.IsMember ?? false)
		{
			Self = function.GetVariable(global::Function.THIS_POINTER_IDENTIFIER) ?? throw new ApplicationException("Member function didn't have this pointer");
		}

		var is_non_volatile = Assembler.IsTargetWindows && Assembler.Size.Bits == 64;

		/* Registers = new List<Register>()
		{
			new Register(Size.QWORD, new string[] { "rax", "eax", "ax", "al" }, RegisterFlag.VOLATILE | RegisterFlag.RETURN | RegisterFlag.DENOMINATOR),
			new Register(Size.QWORD, new string[] { "rbx", "ebx", "bx", "bl" }),
			new Register(Size.QWORD, new string[] { "rcx", "ecx", "cx", "cl" }, RegisterFlag.VOLATILE),
			new Register(Size.QWORD, new string[] { "rdx", "edx", "dx", "dl" }, RegisterFlag.VOLATILE | RegisterFlag.REMAINDER),
			new Register(Size.QWORD, new string[] { "rsp", "esp", "sp", "spl" }, RegisterFlag.RESERVED | RegisterFlag.STACK_POINTER),
			new Register(Size.QWORD, new string[] { "r8", "r8d", "r8w", "r8b" }, RegisterFlag.VOLATILE),
			new Register(Size.QWORD, new string[] { "r9", "r9d", "r9w", "r9b" }, RegisterFlag.VOLATILE),
			new Register(Size.FromFormat(Types.DECIMAL.Format), new string[] { "xmm0" }, RegisterFlag.MEDIA | RegisterFlag.VOLATILE | RegisterFlag.RESERVED | RegisterFlag.DECIMAL_RETURN),
			new Register(Size.FromFormat(Types.DECIMAL.Format), new string[] { "xmm1" }, RegisterFlag.MEDIA | RegisterFlag.VOLATILE | RegisterFlag.RESERVED),
			new Register(Size.FromFormat(Types.DECIMAL.Format), new string[] { "xmm2" }, RegisterFlag.MEDIA | RegisterFlag.VOLATILE | RegisterFlag.RESERVED)
		}; */

		Registers = new List<Register>()
		{
			new Register(Size.QWORD, new [] { "rax", "eax", "ax", "al" }, RegisterFlag.VOLATILE | RegisterFlag.RETURN | RegisterFlag.DENOMINATOR),
			new Register(Size.QWORD, new [] { "rbx", "ebx", "bx", "bl" }),
			new Register(Size.QWORD, new [] { "rcx", "ecx", "cx", "cl" }, RegisterFlag.VOLATILE),
			new Register(Size.QWORD, new [] { "rdx", "edx", "dx", "dl" }, RegisterFlag.VOLATILE | RegisterFlag.REMAINDER),
			new Register(Size.QWORD, new [] { "rsi", "esi", "si", "sil" }, is_non_volatile ? RegisterFlag.NONE : RegisterFlag.VOLATILE),
			new Register(Size.QWORD, new [] { "rdi", "edi", "di", "dil" }, is_non_volatile ? RegisterFlag.NONE : RegisterFlag.VOLATILE),
			new Register(Size.QWORD, new [] { "rbp", "ebp", "bp", "bpl" }),
			new Register(Size.QWORD, new [] { "rsp", "esp", "sp", "spl" }, RegisterFlag.RESERVED | RegisterFlag.STACK_POINTER),

			new Register(Size.FromFormat(Types.DECIMAL.Format), new string[] { "xmm0" }, RegisterFlag.MEDIA | RegisterFlag.VOLATILE | RegisterFlag.RESERVED | RegisterFlag.DECIMAL_RETURN),
			new Register(Size.FromFormat(Types.DECIMAL.Format), new string[] { "xmm1" }, RegisterFlag.MEDIA | RegisterFlag.VOLATILE | RegisterFlag.RESERVED),
			new Register(Size.FromFormat(Types.DECIMAL.Format), new string[] { "xmm2" }, RegisterFlag.MEDIA | RegisterFlag.VOLATILE | RegisterFlag.RESERVED),
			new Register(Size.FromFormat(Types.DECIMAL.Format), new string[] { "xmm3" }, RegisterFlag.MEDIA | RegisterFlag.VOLATILE | RegisterFlag.RESERVED),
			new Register(Size.FromFormat(Types.DECIMAL.Format), new string[] { "xmm4" }, RegisterFlag.MEDIA | RegisterFlag.VOLATILE | RegisterFlag.RESERVED),
			new Register(Size.FromFormat(Types.DECIMAL.Format), new string[] { "xmm5" }, RegisterFlag.MEDIA | RegisterFlag.VOLATILE | RegisterFlag.RESERVED),
			new Register(Size.FromFormat(Types.DECIMAL.Format), new string[] { "xmm6" }, RegisterFlag.MEDIA | RegisterFlag.VOLATILE | RegisterFlag.RESERVED),
			new Register(Size.FromFormat(Types.DECIMAL.Format), new string[] { "xmm7" }, RegisterFlag.MEDIA | RegisterFlag.VOLATILE | RegisterFlag.RESERVED),
			new Register(Size.FromFormat(Types.DECIMAL.Format), new string[] { "xmm8" }, RegisterFlag.MEDIA | RegisterFlag.VOLATILE | RegisterFlag.RESERVED),
			new Register(Size.FromFormat(Types.DECIMAL.Format), new string[] { "xmm9" }, RegisterFlag.MEDIA | RegisterFlag.VOLATILE | RegisterFlag.RESERVED),
			new Register(Size.FromFormat(Types.DECIMAL.Format), new string[] { "xmm10" }, RegisterFlag.MEDIA | RegisterFlag.VOLATILE | RegisterFlag.RESERVED),
			new Register(Size.FromFormat(Types.DECIMAL.Format), new string[] { "xmm11" }, RegisterFlag.MEDIA | RegisterFlag.VOLATILE | RegisterFlag.RESERVED),
			new Register(Size.FromFormat(Types.DECIMAL.Format), new string[] { "xmm12" }, RegisterFlag.MEDIA | RegisterFlag.VOLATILE | RegisterFlag.RESERVED),
			new Register(Size.FromFormat(Types.DECIMAL.Format), new string[] { "xmm13" }, RegisterFlag.MEDIA | RegisterFlag.VOLATILE | RegisterFlag.RESERVED),
			new Register(Size.FromFormat(Types.DECIMAL.Format), new string[] { "xmm14" }, RegisterFlag.MEDIA | RegisterFlag.VOLATILE | RegisterFlag.RESERVED),
			new Register(Size.FromFormat(Types.DECIMAL.Format), new string[] { "xmm15" }, RegisterFlag.MEDIA | RegisterFlag.VOLATILE | RegisterFlag.RESERVED)
		};

		if (Assembler.Size == Size.QWORD)
		{
			Registers.AddRange(new List<Register>()
			{
				new Register(Size.QWORD, new [] { "r8", "r8d", "r8w", "r8b" }, RegisterFlag.VOLATILE),
				new Register(Size.QWORD, new [] { "r9", "r9d", "r9w", "r9b" }, RegisterFlag.VOLATILE),
				new Register(Size.QWORD, new [] { "r10", "r10d", "r10w", "r10b" }, RegisterFlag.VOLATILE),
				new Register(Size.QWORD, new [] { "r11", "r11d", "r11w", "r11b" }, RegisterFlag.VOLATILE),
				new Register(Size.QWORD, new [] { "r12", "r12d", "r12w", "r12b" }),
				new Register(Size.QWORD, new [] { "r13", "r13d", "r13w", "r13b" }),
				new Register(Size.QWORD, new [] { "r14", "r14d", "r14w", "r14b" }),
				new Register(Size.QWORD, new [] { "r15", "r15d", "r15w", "r15b" })
			});
		}

		NonVolatileRegisters = Registers.FindAll(r => !r.IsVolatile && !r.IsReserved);
		VolatileRegisters = Registers.FindAll(r => r.IsVolatile);

		NonReservedRegisters = VolatileRegisters.FindAll(r => !r.IsReserved);
		NonReservedRegisters.AddRange(NonVolatileRegisters.FindAll(r => !r.IsReserved));

		MediaRegisters = Registers.FindAll(r => r.IsMediaRegister);
	}

	public void ExpectMode(UnitPhase expected)
	{
		if (Phase != expected)
		{
			throw new InvalidOperationException("Unit mode didn't match the expected");
		}
	}

	/// <summary>
	/// Returns all variables currently inside registers that are needed at the given instruction position or later
	/// </summary>
	public List<VariableState> GetState(int at)
	{
		return Registers
			.FindAll(register => !register.IsAvailable(at) && (register.Handle?.Metadata.IsVariable ?? false))
			.Select(register => new VariableState(register.Handle!.Metadata.Variables.First().Variable, register)).ToList();
	}

	public void Set(List<VariableState> state)
	{
		// Reset all registers
		Registers.ForEach(r => r.Reset());

		// Restore all the variables to their own registers
		state.ForEach(s => s.Restore(this));
	}

	public void Append(Instruction instruction, bool after = false)
	{
		if (Position < 0)
		{
			Instructions.Add(instruction);
			instruction.Position = Instructions.Count - 1;
		}
		else
		{
			// Find the last instruction with the current position since there can be many
			var position = Instructions.IndexOf(Anchor!);

			if (position == -1)
			{
				position = Position;
			}

			if (after)
			{
				position++;
			}

			Instructions.Insert(position, instruction);
			instruction.Position = Position;

			Reindex();
		}

		instruction.Scope = Scope;
		instruction.Result.Lifetime.Start = instruction.Position;

		if (Phase != UnitPhase.BUILD_MODE) return;
		
		var previous = Anchor;

		Anchor = instruction;
		Position = Anchor.Position;
		instruction.Build();
		instruction.OnSimulate();
		Anchor = previous;
		Position = Anchor!.Position;
	}

	public void Append(IEnumerable<Instruction> instructions, bool after = false)
	{
		if (Phase != UnitPhase.BUILD_MODE)
		{
			throw new ApplicationException("Appending a range of instructions only works in build mode since it uses reindexing");
		}

		if (Position < 0)
		{
			Instructions.AddRange(instructions);
		}
		else
		{
			// Find the last instruction with the current position since there can be many
			var position = Instructions.IndexOf(Anchor!);

			if (position == -1)
			{
				position = Position;
			}

			if (after)
			{
				position++;
			}

			Instructions.InsertRange(position, instructions);
		}

		foreach (var instruction in instructions)
		{
			instruction.Scope = Scope;
		}

		Reindex();	

		if (Phase == UnitPhase.BUILD_MODE)
		{
			var previous = Anchor;

			foreach (var instruction in instructions)
			{
				Anchor = instruction;
				Position = Anchor.Position;
				instruction.Build();
				instruction.OnSimulate();
			}

			Anchor = previous;
			Position = Anchor!.Position;
		}
	}

	public void Write(string instruction)
	{
		ExpectMode(UnitPhase.BUILD_MODE);

		Builder.Append(instruction);
		Builder.AppendLine();
	}

	public RegisterHandle? TryGetCached(Result handle)
	{
		var register = Registers
<<<<<<< HEAD
			.Find(r => !r.IsMediaRegister && (r.Handle != null) && r.Handle.Value == handle.Value);
=======
			.Find(r => !r.IsMediaRegister && ((r.Handle != null) && r.Handle.Value == handle.Value));
>>>>>>> c478d12f

		if (register != null)
		{
			return new RegisterHandle(register);
		}

		return null;
	}

	public RegisterHandle? TryGetCachedMediaRegister(Result handle)
	{
		var register = MediaRegisters.Find(r => (r.Handle != null) && r.Handle.Value == handle.Value);

		return register != null ? new RegisterHandle(register) : null;
	}

	public void Release(Register register)
	{
		var value = register.Handle;

		if (value == null)
		{
			return;
		}

		if (value.IsReleasable())
		{
			// Get all the variables that this value represents
			foreach (var attribute in value.Metadata.Variables)
			{
				var destination = new Result(References.CreateVariableHandle(this, null, attribute.Variable), attribute.Variable.Type!.Format);
<<<<<<< HEAD

				var move = new MoveInstruction(this, destination, value)
				{
					Description = "Releases the source value to memory",
					Type = MoveType.RELOCATE
				};
=======

				var move = new MoveInstruction(this, destination, value)
				{
					Description = "Releases the source value to memory",
					Type = MoveType.RELOCATE
				};

				Append(move);
			}
		}
		else
		{
			var destination = new Result(new TemporaryMemoryHandle(this), value.Format);
			var move = new MoveInstruction(this, destination, value)
			{
				Description = "Releases an unregistered value to a temporary memory location",
				Type = MoveType.RELOCATE
			};
>>>>>>> c478d12f

				Append(move);
			}
		}
		else
		{
			var destination = new Result(new TemporaryMemoryHandle(this), value.Format);
			var move = new MoveInstruction(this, destination, value)
			{
				Description = "Releases an unregistered value to a temporary memory location",
				Type = MoveType.RELOCATE
			};

         Append(move);
		}

		// Now the register is ready for use
		register.Reset();
	}

	public Label GetNextLabel()
	{
		return new Label(Function.Metadata!.GetFullname() + $"_L{LabelIndex++}");
	}

	public string GetNextString()
	{
		return Function.Metadata!.GetFullname() + $"_S{StringIndex++}";
	}

	public string GetNextConstantIdentifier(object constant)
	{
		if (Constants.TryGetValue(constant, out string? identifier))
		{
			return identifier;
		}

		identifier = Function.Metadata!.GetFullname() + $"_C{ConstantIndex++}";

		Constants.Add(constant, identifier);
		return identifier;
	}

	public Register? GetNextNonVolatileRegister(int start, int end)
	{
		var register = NonVolatileRegisters
			.Find(r => (r.Handle == null || !r.Handle.Lifetime.IsIntersecting(start, end)) && !r.IsReserved);

		return register;
	}

	public Register? GetNextNonVolatileRegister(bool release = true)
	{
		var register = NonVolatileRegisters
			.Find(r => r.IsAvailable(Position) && !(Function.Returns && r.IsReturnRegister) && !r.IsReserved);

		if (register != null || !release)
		{
			return register;
		}

		register = NonVolatileRegisters.Find(r => r.IsReleasable && !(Function.Returns && r.IsReturnRegister) && !r.IsReserved);

		if (register != null)
		{
			Release(register);
			return register;
		}

		return null;
	}

	public Register? GetNextRegisterWithoutReleasing()
	{
		var register = VolatileRegisters.Find(r => r.IsAvailable(Position) && !(Function.Returns && r.IsReturnRegister) && !r.IsReserved);

		return register ?? NonVolatileRegisters.Find(r => r.IsAvailable(Position) && !(Function.Returns && r.IsReturnRegister) && !r.IsReserved);
	}

	/// <summary>
	/// Retrieves the next available register, releasing a register to memory if necessary
	/// </summary>
	public Register GetNextRegister()
	{
		// Try to find the next fully available volatile register
		var register = VolatileRegisters.Find(r => r.IsAvailable(Position) && !(Function.Returns && r.IsReturnRegister) && !r.IsReserved);

		if (register != null)
		{
			return register;
		}

		// Try to find the next fully available non-volatile register
		register = NonVolatileRegisters.Find(r => r.IsAvailable(Position) && !(Function.Returns && r.IsReturnRegister) && !r.IsReserved);

		if (register != null)
		{
			return register;
		}

		// Try to find the next volatile register which contains a value that has a corresponding memory location
		register = VolatileRegisters.Find(r => r.IsReleasable && !(Function.Returns && r.IsReturnRegister) && !r.IsReserved);

		if (register != null)
		{
			Release(register);
			return register;
		}

		// Try to find the next volatile register which contains a value that has a corresponding memory location
		register = NonVolatileRegisters.Find(r => r.IsReleasable && !(Function.Returns && r.IsReturnRegister) && !r.IsReserved);

		if (register != null)
		{
			Release(register);
			return register;
		}

		// Since all registers contain intermediate values, one of them must be released a temporary memory location
		// NOTE: Some registers may be locked which prevents them from being used, but not all registers should be locked, otherwise something very strange has happened

		// Find the next register which is not locked
		register = NonReservedRegisters.Find(r => !r.IsReserved && !r.IsLocked && !(Function.Returns && r.IsReturnRegister));

		if (register == null)
		{
			throw new ApplicationException("All registers were locked or reserved, this should not happen");
		}

		Release(register);

		return register;
	}

	public Register GetNextMediaRegister()
	{
		var register = MediaRegisters.Find(r => r.IsAvailable(Position) && !(Function.Returns && r.IsReturnRegister));

		if (register != null)
		{
			return register;
		}

		register = MediaRegisters.Find(r => r.IsReleasable && !(Function.Returns && r.IsReturnRegister));

		if (register != null)
		{
			Release(register);
			return register;
		}

		throw new NotImplementedException("Couldn't find an available media register");
	}

	public Register? GetNextMediaRegisterWithoutReleasing()
	{
		return MediaRegisters.Find(r => r.IsAvailable(Position) && !(Function.Returns && r.IsReturnRegister));
	}

	public Register GetStackPointer()
	{
		return Registers.Find(r => Flag.Has(r.Flags, RegisterFlag.STACK_POINTER)) ?? throw new Exception("Architecture didn't have stack pointer register?");
	}

	public Register GetStandardReturnRegister()
	{
		return Registers.Find(r => Flag.Has(r.Flags, RegisterFlag.RETURN)) ?? throw new Exception("Architecture didn't have a standard return register?");
	}

	public Register GetDecimalReturnRegister()
	{
		return Registers.Find(r => Flag.Has(r.Flags, RegisterFlag.DECIMAL_RETURN)) ?? throw new Exception("Architecture didn't have a decimal return register?");
	}

	public void Reset()
	{
		Registers.ForEach(r => r.Reset(true));
	}

	public void Execute(UnitPhase mode, Action action)
	{
		Phase = mode;
		Position = -1;

		try
		{
			action();
		}
		catch (Exception e)
		{
			throw new ApplicationException($"ERROR: Unit execution failed: {e}");
		}

		Phase = UnitPhase.READ_ONLY_MODE;
	}

	public void Simulate(UnitPhase mode, Action<Instruction> action)
	{
		Phase = mode;
		Position = 0;
		StackOffset = 0;
		Scope = null;

		Reset();

		for (Position = 0; Position < Instructions.Count;)
		{
			var instruction = Instructions[Position];
			var next = Position + 1 < Instructions.Count ? Instructions[Position + 1] : null;

			try
			{
				if (instruction.Scope == null)
				{
					throw new ApplicationException("Instruction was missing its scope");
				}

				Anchor = instruction;

				if (Scope != instruction.Scope)
				{
					var back = false;

					// Detect if the program is exiting the current scope
					if (Scope?.Outer == instruction.Scope)
					{
						Scope?.Exit();
						back = true;
					}

					// Scope enter function is designed for entering not for falling back
					if (back)
					{
						Scope = instruction.Scope;
					}
					else
					{
						instruction.Scope.Enter(this);
					}
				}

				action(instruction);

				instruction.OnSimulate();

				// Simulate the stack size change
				StackOffset += instruction.GetStackOffsetChange();
			}
			catch (Exception e)
			{
				var name = Enum.GetName(typeof(InstructionType), instruction.Type);

				throw new ApplicationException($"ERROR: Unit simulation failed while processing {name}-instruction at position {Position}: {e}");
			}

			if (next == null)
			{
				break;
			}

			Position = Instructions.IndexOf(next, instruction.Position);

			if (Position == -1)
			{
				throw new ApplicationException("Next instruction was removed from the instruction list");
			}
		}

		// Reset the state after this simulation
		Phase = UnitPhase.READ_ONLY_MODE;
	}

	public void Cache(object constant, Result value)
	{
		var handles = GetConstantHandles(constant);
		value.Lifetime.Start = Position;

		handles.Add(value);
	}

	public List<Result> GetConstantHandles(object constant)
	{
		return Scope?.GetConstantHandles(constant) ?? throw new ApplicationException("Couldn't get constant reference list");
	}

	public Result? GetCurrentVariableHandle(Variable variable)
	{
		return Scope?.GetCurrentVariableHandle(variable);
	}

	public Result? GetCurrentConstantHandle(object constant)
	{
		var handles = GetConstantHandles(constant).FindAll(h => h.IsValid(Position));
		return handles.Count == 0 ? null : handles.Last();
	}

	public string Export()
	{
		return Builder.ToString();
	}

	private void Reindex()
	{
		Position = 0;

		// Reindex all instructions
		foreach (var instruction in Instructions)
		{
			instruction.Position = Position++;
		}

		// Reset all lifetimes
		foreach (var result in Instructions.SelectMany(instruction => instruction.GetAllUsedResults()))
		{
			result.Lifetime.Reset();
		}

		// Calculate lifetimes
		for (var i = 0; i < Instructions.Count; i++)
		{
			var instruction = Instructions[i];

			foreach (var result in instruction.GetAllUsedResults())
			{
				result.Use(i);
			}
		}
	}
}<|MERGE_RESOLUTION|>--- conflicted
+++ resolved
@@ -2,10 +2,7 @@
 using System.Text;
 using System;
 using System.Linq;
-<<<<<<< HEAD
 using System.Globalization;
-=======
->>>>>>> c478d12f
 
 public class Lifetime
 {
@@ -102,13 +99,7 @@
 
 public class Unit
 {
-<<<<<<< HEAD
 	public FunctionImplementation Function { get; private set; }
-=======
-	public bool Optimize = true;
-
-	public FunctionImplementation Function { get; }
->>>>>>> c478d12f
 
 	public List<Register> Registers { get; }
 	public List<Register> NonVolatileRegisters { get; }
@@ -352,11 +343,7 @@
 	public RegisterHandle? TryGetCached(Result handle)
 	{
 		var register = Registers
-<<<<<<< HEAD
 			.Find(r => !r.IsMediaRegister && (r.Handle != null) && r.Handle.Value == handle.Value);
-=======
-			.Find(r => !r.IsMediaRegister && ((r.Handle != null) && r.Handle.Value == handle.Value));
->>>>>>> c478d12f
 
 		if (register != null)
 		{
@@ -388,33 +375,12 @@
 			foreach (var attribute in value.Metadata.Variables)
 			{
 				var destination = new Result(References.CreateVariableHandle(this, null, attribute.Variable), attribute.Variable.Type!.Format);
-<<<<<<< HEAD
 
 				var move = new MoveInstruction(this, destination, value)
 				{
 					Description = "Releases the source value to memory",
 					Type = MoveType.RELOCATE
 				};
-=======
-
-				var move = new MoveInstruction(this, destination, value)
-				{
-					Description = "Releases the source value to memory",
-					Type = MoveType.RELOCATE
-				};
-
-				Append(move);
-			}
-		}
-		else
-		{
-			var destination = new Result(new TemporaryMemoryHandle(this), value.Format);
-			var move = new MoveInstruction(this, destination, value)
-			{
-				Description = "Releases an unregistered value to a temporary memory location",
-				Type = MoveType.RELOCATE
-			};
->>>>>>> c478d12f
 
 				Append(move);
 			}
